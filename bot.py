import os
import httpx
import asyncio
from datetime import datetime
from dotenv import load_dotenv
from telegram import Update, InlineKeyboardButton, InlineKeyboardMarkup
from telegram.constants import ParseMode
from telegram.ext import (
    Application, CommandHandler, MessageHandler, filters,
    ContextTypes, CallbackQueryHandler
)
from typing import Optional

# --- Load Environment Variables & Constants ---
load_dotenv()
TELEGRAM_BOT_TOKEN = os.getenv("TELEGRAM_BOT_TOKEN")
API_URL = "https://dugtrio-backend.onrender.com/api/project/"

# This check is critical. It confirms the token was loaded and satisfies the type checker.
if not TELEGRAM_BOT_TOKEN:
    raise ValueError("FATAL ERROR: TELEGRAM_BOT_TOKEN not found in .env file. Please check your configuration.")

# --- UI Keyboard Definitions (The Buttons) ---

def get_main_menu_keyboard() -> InlineKeyboardMarkup:
    """Returns the main navigation menu with all feature buttons."""
    keyboard = [
        [
            InlineKeyboardButton("📊 Check Sentiment", callback_data='menu_sentiment'),
            InlineKeyboardButton("🔥 Top Projects", callback_data='menu_topprojects')
        ],
        [
            InlineKeyboardButton("📸 PNL Viewer", callback_data='menu_analyze_pnl'),
            InlineKeyboardButton("🧠 Track Wallet (Premium)", callback_data='menu_track_wallet')
        ],
        [
            InlineKeyboardButton("👑 Subscribe", callback_data='menu_subscribe')
        ]
    ]
    return InlineKeyboardMarkup(keyboard)


def get_sentiment_keyboard(project_name: Optional[str] = None) -> InlineKeyboardMarkup:
    """
    Returns the secondary menu for sentiment checks.
    If a project_name is provided, it adds a button to view 7-day history.
    """
    keyboard = [
        [
            InlineKeyboardButton("SOL", callback_data='sentiment_Solana'),
            InlineKeyboardButton("JUP", callback_data='sentiment_Jupiter')
        ],
        [
            InlineKeyboardButton("PYTH", callback_data='sentiment_Pyth'),
            InlineKeyboardButton("BONK", callback_data='sentiment_Bonk')
        ]
    ]
    if project_name:
        keyboard.append([
            InlineKeyboardButton(f"📈 7-Day History", callback_data=f'history_{project_name}')
        ])

    keyboard.append([InlineKeyboardButton("« Back to Main Menu", callback_data='menu_start')])
    return InlineKeyboardMarkup(keyboard)

# --- Core Command & Callback Handlers ---

async def start_command(update: Update, context: ContextTypes.DEFAULT_TYPE) -> None:
    """Handles the /start command and 'Back to Main Menu' button presses."""
    welcome_message = (
        "<b>⛏️ DugTrio is Online. Ready to Unearth Alpha! 🚀</b>\n\n"
        "<i>Your AI-powered analytics system for the Solana ecosystem is live.</i>\n\n"
        "Use the buttons below to navigate or type a command like <code>/sentiment Solana</code>."
    )
    # If a button was clicked, edit the existing message. Otherwise, send a new one.
    if update.callback_query and update.callback_query.message:
        await update.callback_query.message.edit_text(
            welcome_message, reply_markup=get_main_menu_keyboard(), parse_mode=ParseMode.HTML
        )
    elif update.message:
        await update.message.reply_text(
            welcome_message, reply_markup=get_main_menu_keyboard(), parse_mode=ParseMode.HTML
        )


async def help_command(update: Update, context: ContextTypes.DEFAULT_TYPE) -> None:
    """Handles the /help command by reusing the start message."""
    await start_command(update, context)


async def sentiment_menu(update: Update, context: ContextTypes.DEFAULT_TYPE) -> None:
    """Displays the sentiment sub-menu when the 'Check Sentiment' button is pressed."""
    message = (
        "<b>📊 Sentiment Analysis</b>\n\n"
        "Choose a popular project below or type your own:\n"
        "<code>/sentiment [project_name]</code>\n\n"
        "Example: <code>/sentiment WIF</code>"
    )
    if update.callback_query and update.callback_query.message:
        await update.callback_query.message.edit_text(
            message, reply_markup=get_sentiment_keyboard(), parse_mode=ParseMode.HTML
        )


async def sentiment_command(update: Update, context: ContextTypes.DEFAULT_TYPE) -> None:
    """
    Handles sentiment requests from both commands and buttons.
    Sends a "digging" message and then edits it with the results for a better UX.
    """
    project_name: Optional[str] = None
    query = update.callback_query

    # Determine the chat_id and how to respond (edit vs. send)
    if query:
        await query.answer()  # Acknowledge button press
        project_name = query.data.split('_')[1]
        # Edit the menu message to show the bot is working
        status_message = await query.message.edit_text(
            text=f"<i>⛏️ Digging for {project_name.capitalize()} sentiment...</i>",
            parse_mode=ParseMode.HTML
        )
    elif context.args:
        project_name = context.args[0]
        # Send a new message since this was a typed command
        status_message = await update.message.reply_text(
            text=f"<i>⛏️ Digging for {project_name.capitalize()} sentiment...</i>",
            parse_mode=ParseMode.HTML
        )
    else:
        # This case handles a user typing /sentiment without args
        if update.message:
            await update.message.reply_text(
                "Please specify a project. Usage: `/sentiment Solana`",
                reply_markup=get_sentiment_keyboard()
            )
        return

    # If project_name is still None, something went wrong.
    if not project_name:
        await status_message.edit_text(
            "⚠️ Could not determine the project. Please try again.",
            reply_markup=get_sentiment_keyboard()
        )
        return

    try:
        async with httpx.AsyncClient() as client:
            # Render's free tier can be slow to wake up, so a long timeout is essential.
            response = await client.get(f"{API_URL}{project_name.capitalize()}", timeout=180.0)

        response.raise_for_status()  # Raise an error for bad responses (404, 502, etc.)
        data = response.json()
        score = data.get('sentiment_score', 0)
        tweets = data.get('analyzed_tweet_count', 0)
        top_tweet = data.get('top_tweet') # Safely get the top_tweet object

        mood = "🟢 Bullish" if score >= 70 else "🟡 Neutral" if score >= 50 else "🔴 Bearish"

        # --- Build the Reply Message ---
        reply_parts = [
            f"<b>📈 Sentiment for {project_name.upper()}</b>\n",
            f"<b>Overall Mood:</b> {mood}",
            f"<b>Sentiment Score:</b> <code>{score:.2f}%</code>",
            f"<b>Based on:</b> <i>{tweets} recent tweets</i>"
        ]

        # Add the top tweet section if it exists
        if top_tweet and isinstance(top_tweet, dict):
            tweet_text = top_tweet.get('text', 'N/A')
            tweet_author = top_tweet.get('author_username', 'N/A')
            reply_parts.append(
                f"\n<b>🔝 Top Tweet driving the score:</b>\n"
                f"<i>\"{tweet_text}\"</i>\n"
                f"- <b>Author:</b> @{tweet_author}"
            )

        reply = "\n".join(reply_parts)

        await status_message.edit_text(
            text=reply,
<<<<<<< HEAD
            reply_markup=get_sentiment_keyboard(project_name=project_name),
=======
            reply_markup=get_sentiment_keyboard(),
>>>>>>> bc083de9
            parse_mode=ParseMode.HTML,
            disable_web_page_preview=True
        )

        # After sending the main message, check for and send the photo if it exists
        if top_tweet and isinstance(top_tweet, dict) and top_tweet.get('media_url'):
            media_url = top_tweet['media_url']
            await context.bot.send_photo(chat_id=status_message.chat_id, photo=media_url)

    except httpx.HTTPStatusError as e:
        if e.response.status_code == 404:
            reply = f"⚠️ No data found for <b>{project_name.upper()}</b>. The tracker may not have this token yet."
        else:
            reply = f"❌ Server error: Could not retrieve data ({e.response.status_code}). Please try again."
        await status_message.edit_text(
            text=reply,
<<<<<<< HEAD
            reply_markup=get_sentiment_keyboard(project_name=project_name),
=======
            reply_markup=get_sentiment_keyboard(),
>>>>>>> bc083de9
            parse_mode=ParseMode.HTML
        )
    except Exception as e:
        reply = f"❌ An unexpected error occurred: {e}"
        await status_message.edit_text(
            text=reply,
<<<<<<< HEAD
            reply_markup=get_sentiment_keyboard(project_name=project_name),
=======
            reply_markup=get_sentiment_keyboard(),
>>>>>>> bc083de9
            parse_mode=ParseMode.HTML
        )


def create_bar(score: float, length: int = 10) -> str:
    """Creates a text-based progress bar for sentiment scores (0-100)."""
    score = max(0, min(100, score))  # Clamp score between 0 and 100
    filled_len = int(length * score / 100)
    return '█' * filled_len + '░' * (length - filled_len)


async def sentiment_history_command(update: Update, context: ContextTypes.DEFAULT_TYPE) -> None:
    """Fetches and displays the 7-day sentiment history for a project."""
    query = update.callback_query
    await query.answer()

    project_name = query.data.split('_')[1]

    status_message = await query.message.edit_text(
        f"<i>Fetching 7-day history for {project_name.capitalize()}...</i>",
        parse_mode=ParseMode.HTML
    )

    try:
        async with httpx.AsyncClient() as client:
            api_url_history = f"https://dugtrio-backend.onrender.com/api/history/{project_name.capitalize()}"
            response = await client.get(api_url_history, timeout=60.0)

        response.raise_for_status()
        history_data = response.json()

        if not history_data:
            reply = f"😕 No historical data found for <b>{project_name.upper()}</b>."
        else:
            reply_parts = [f"<b>📈 7-Day Sentiment History for {project_name.upper()}</b>\n"]
            # Sort data by date just in case it's not sorted
            history_data.sort(key=lambda x: x.get('date', ''))
            for entry in history_data:
                date_obj = datetime.strptime(entry.get('date'), '%Y-%m-%d')
                day_name = date_obj.strftime('%a')
                score = entry.get('average_sentiment_score', 0)
                bar = create_bar(score)
                reply_parts.append(f"<code>{day_name}: {bar} {score:.0f}%</code>")
            reply = "\n".join(reply_parts)

        await status_message.edit_text(
            reply,
            reply_markup=get_sentiment_keyboard(project_name=project_name),
            parse_mode=ParseMode.HTML
        )

    except httpx.HTTPStatusError as e:
        reply = f"❌ Server error while fetching history ({e.response.status_code})."
        await status_message.edit_text(reply, reply_markup=get_sentiment_keyboard(project_name=project_name), parse_mode=ParseMode.HTML)
    except Exception as e:
        reply = f"❌ An unexpected error occurred while fetching history: {e}"
        await status_message.edit_text(reply, reply_markup=get_sentiment_keyboard(project_name=project_name), parse_mode=ParseMode.HTML)


# --- "Demo Magic" Handlers (for impressive, simulated features) ---


async def analyze_pnl_prompt(update: Update, context: ContextTypes.DEFAULT_TYPE) -> None:
    """Prompts the user to enter a project name for PNL data."""
    query = update.callback_query
    if query:
        await query.answer()
        await query.message.edit_text(
            "<b>📸 PNL Card Viewer</b>\n\n"
            "Please enter the project name to view its PNL cards. "
            "Usage:\n<code>/pnl [project_name]</code>\n\n"
            "Example: <code>/pnl Solana</code>",
            reply_markup=get_main_menu_keyboard(),
            parse_mode=ParseMode.HTML
        )


async def analyze_pnl_command(update: Update, context: ContextTypes.DEFAULT_TYPE) -> None:
    """Fetches and displays PNL cards for a given project."""
    if not context.args:
        await update.message.reply_text(
            "Please specify a project. Usage: `/pnl Solana`"
        )
        return

    project_name = context.args[0]
    status_message = await update.message.reply_text(
        f"<i>Fetching PNL cards for {project_name.capitalize()}...</i>",
        parse_mode=ParseMode.HTML
    )

    try:
        async with httpx.AsyncClient() as client:
            response = await client.get(f"https://dugtrio-backend.onrender.com/api/pnl/{project_name.capitalize()}", timeout=60.0)

        response.raise_for_status()
        pnl_cards = response.json()

        if not pnl_cards:
            reply = f"😕 No PNL cards found for <b>{project_name.upper()}</b>."
        else:
            reply_parts = [f"<b>📸 PNL Cards for {project_name.upper()}</b>\n"]
            for i, card in enumerate(pnl_cards, 1):
                # Assuming the API returns a list of objects with a 'url' field
                card_url = card.get('url')
                if card_url:
                    reply_parts.append(f"{i}. <a href='{card_url}'>PNL Card #{i}</a>")
            reply = "\n".join(reply_parts)

        await status_message.edit_text(
            reply,
            reply_markup=get_main_menu_keyboard(),
            parse_mode=ParseMode.HTML,
            disable_web_page_preview=False # Ensure links are clickable
        )

    except httpx.HTTPStatusError as e:
        if e.response.status_code == 404:
            reply = f"⚠️ No data found for <b>{project_name.upper()}</b>."
        else:
            reply = f"❌ Server error: Could not retrieve data ({e.response.status_code})."
        await status_message.edit_text(reply, reply_markup=get_main_menu_keyboard(), parse_mode=ParseMode.HTML)
    except Exception as e:
        reply = f"❌ An unexpected error occurred: {e}"
        await status_message.edit_text(reply, reply_markup=get_main_menu_keyboard(), parse_mode=ParseMode.HTML)


async def track_wallet_prompt(update: Update, context: ContextTypes.DEFAULT_TYPE) -> None:
    if update.callback_query and update.callback_query.message:
        await update.callback_query.message.edit_text(
            "🧠 **Smart Wallet Tracker (Premium Demo)**\n\nPlease send the command:\n<code>/trackwallet [address]</code>",
            reply_markup=get_main_menu_keyboard(), parse_mode=ParseMode.HTML
        )


async def track_wallet_command(update: Update, context: ContextTypes.DEFAULT_TYPE) -> None:
    if context.args and update.message:
        wallet_address = context.args[0]
        reply = (
            "<b>🧠 Smart Wallet Tracker (Premium)</b>\n\n"
            f"Now tracking wallet: <code>{wallet_address}</code>\n"
            "Status: 🟢 <b>Active</b>\n\n"
            "<i>You will receive alerts on this wallet's significant trades.</i>"
        )
        await update.message.reply_text(reply, parse_mode=ParseMode.HTML)
    elif update.message:
        await update.message.reply_text("Usage: `/trackwallet <address>`")


async def subscribe_command(update: Update, context: ContextTypes.DEFAULT_TYPE) -> None:
    reply = (
        "<b>👑 Unlock DugTrio Premium</b>\n\n"
        "1. Send <b>0.5 SOL</b> to:\n<code>YourSolanaWalletAddress.sol</code>\n\n"
        "2. DM <b>@YourUsername</b> with your transaction ID.\n\n"
        "<i>Thanks for supporting the alpha!</i>"
    )
    if update.callback_query and update.callback_query.message:
        await update.callback_query.message.edit_text(
            reply, reply_markup=get_main_menu_keyboard(), parse_mode=ParseMode.HTML
        )


async def top_projects_command(update: Update, context: ContextTypes.DEFAULT_TYPE) -> None:
    """Fetches and displays the top trending projects from the backend."""
    query = update.callback_query
    if query:
        await query.answer()
        status_message = await query.message.edit_text(
            "<i>🔥 Fetching top trending projects...</i>",
            parse_mode=ParseMode.HTML
        )
    else:
        status_message = await update.message.reply_text(
            "<i>🔥 Fetching top trending projects...</i>",
            parse_mode=ParseMode.HTML
        )

    try:
        async with httpx.AsyncClient() as client:
            # Note the change in the URL structure, pointing to the new endpoint
            response = await client.get("https://dugtrio-backend.onrender.com/api/trending", timeout=60.0)

        response.raise_for_status()
        projects = response.json()

        if not projects:
            reply = "😕 No trending projects found at the moment."
        else:
            reply_parts = ["<b>🔥 Top Trending Projects</b>\n"]
            for i, project in enumerate(projects, 1):
                # Assuming the API returns a list of strings
                reply_parts.append(f"{i}. ${project.upper()}")
            reply = "\n".join(reply_parts)

        await status_message.edit_text(
            reply,
            reply_markup=get_main_menu_keyboard(),
            parse_mode=ParseMode.HTML
        )

    except httpx.HTTPStatusError as e:
        reply = f"❌ Server error: Could not retrieve data ({e.response.status_code}). Please try again."
        await status_message.edit_text(reply, reply_markup=get_main_menu_keyboard(), parse_mode=ParseMode.HTML)
    except Exception as e:
        reply = f"❌ An unexpected error occurred: {e}"
        await status_message.edit_text(reply, reply_markup=get_main_menu_keyboard(), parse_mode=ParseMode.HTML)




# --- Main Bot Logic ---

def main() -> None:
    """Starts the bot and registers all the different ways a user can interact."""
    # This builder will no longer show an error because we checked the token on line 17.
    application = Application.builder().token(TELEGRAM_BOT_TOKEN).build()
    print("✅ DugTrio Alpha Hunter is online...")

    # Register handlers for simple text commands
    application.add_handler(CommandHandler("start", start_command))
    application.add_handler(CommandHandler("help", help_command))
    application.add_handler(CommandHandler("sentiment", sentiment_command))
    application.add_handler(CommandHandler("trackwallet", track_wallet_command))

    # This handler is specifically for the /pnl command when it's a caption on a photo
    # This is now re-purposed for the text-based command, so we can remove the photo handler
    # application.add_handler(MessageHandler(filters.PHOTO & filters.CaptionRegex(r'/pnl'), analyze_pnl_command))

    # Register handlers for main menu button presses, using their callback_data
    application.add_handler(CallbackQueryHandler(start_command, pattern=r'^menu_start$'))
    application.add_handler(CallbackQueryHandler(sentiment_menu, pattern=r'^menu_sentiment$'))
    application.add_handler(CallbackQueryHandler(analyze_pnl_prompt, pattern=r'^menu_analyze_pnl$'))
    application.add_handler(CallbackQueryHandler(track_wallet_prompt, pattern=r'^menu_track_wallet$'))
    application.add_handler(CallbackQueryHandler(subscribe_command, pattern=r'^menu_subscribe$'))
    application.add_handler(CallbackQueryHandler(top_projects_command, pattern=r'^menu_topprojects$'))

    # This handler catches all specific sentiment buttons (e.g., 'sentiment_Solana')
    application.add_handler(CallbackQueryHandler(sentiment_command, pattern=r'^sentiment_'))
    # This handler catches the history button press
    application.add_handler(CallbackQueryHandler(sentiment_history_command, pattern=r'^history_'))

    # Start the bot and wait for user input
    application.run_polling()


if __name__ == "__main__":
    main()<|MERGE_RESOLUTION|>--- conflicted
+++ resolved
@@ -178,11 +178,8 @@
 
         await status_message.edit_text(
             text=reply,
-<<<<<<< HEAD
             reply_markup=get_sentiment_keyboard(project_name=project_name),
-=======
             reply_markup=get_sentiment_keyboard(),
->>>>>>> bc083de9
             parse_mode=ParseMode.HTML,
             disable_web_page_preview=True
         )
@@ -199,22 +196,16 @@
             reply = f"❌ Server error: Could not retrieve data ({e.response.status_code}). Please try again."
         await status_message.edit_text(
             text=reply,
-<<<<<<< HEAD
             reply_markup=get_sentiment_keyboard(project_name=project_name),
-=======
             reply_markup=get_sentiment_keyboard(),
->>>>>>> bc083de9
             parse_mode=ParseMode.HTML
         )
     except Exception as e:
         reply = f"❌ An unexpected error occurred: {e}"
         await status_message.edit_text(
             text=reply,
-<<<<<<< HEAD
             reply_markup=get_sentiment_keyboard(project_name=project_name),
-=======
             reply_markup=get_sentiment_keyboard(),
->>>>>>> bc083de9
             parse_mode=ParseMode.HTML
         )
 
